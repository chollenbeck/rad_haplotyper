--- conflicted
+++ resolved
@@ -7,8 +7,41 @@
 
 ### Installation
 
-#### CPAN
-It requires a few Perl modules, which can in most cases be installed with `cpan` (just include the name of the actual module):
+#### Bioconda
+
+[![install with bioconda](https://img.shields.io/badge/install%20with-bioconda-brightgreen.svg?style=flat-square)](http://bioconda.github.io/recipes/rad_haplotyper/README.html)
+
+Conda is an open source package and environment management system for installing multiple versions of software packages and their dependencies and switching easily between them. It works on Linux, OS X and Windows, and was created for Python programs but can package and distribute any software.
+
+Miniconda is a small version that includes only conda, Python, and the packages they depend on. Over **720** scientific packages and their dependencies can be installed individually from the Continuum repository with the “conda install” command.
+
+Install Miniconda: [http://conda.pydata.org/miniconda.html](http://conda.pydata.org/miniconda.html)
+
+Add the bioconda channel:
+
+```
+conda config --add channels r
+conda config --add channels defaults
+conda config --add channels conda-forge
+conda config --add channels bioconda
+```
+
+Create a rad_haplotyper conda environment:
+
+```
+conda create -n rad_haplotyper_env rad_haplotyper
+```
+
+Activate the dDocent environment:
+
+```
+source activate rad_haplotyper_env
+```
+
+And that's it!
+
+#### Manual install with CPAN
+The program requires a few Perl modules, which can in most cases be installed with `cpan` (just include the name of the actual module):
 
 ```
 cpan Perl::Module
@@ -25,46 +58,7 @@
 Term::ProgressBar<br />
 Parallel::ForkManager<br />
 
-<<<<<<< HEAD
 ### Assumptions about the data
-=======
-#### Bioconda
-
-[![install with bioconda](https://img.shields.io/badge/install%20with-bioconda-brightgreen.svg?style=flat-square)](http://bioconda.github.io/recipes/rad_haplotyper/README.html)
-
-Conda is an open source package and environment management system for installing multiple versions of software packages and their dependencies and switching easily between them. It works on Linux, OS X and Windows, and was created for Python programs but can package and distribute any software.
-
-Miniconda is a small version that includes only conda, Python, and the packages they depend on. Over **720** scientific packages and their dependencies can be installed individually from the Continuum repository with the “conda install” command.
-
-Install Miniconda: [http://conda.pydata.org/miniconda.html](http://conda.pydata.org/miniconda.html)
-
-Add the bioconda channel:
-
-```
-conda config --add channels r
-conda config --add channels defaults
-conda config --add channels conda-forge
-conda config --add channels bioconda
-```
-
-Create a rad_haplotyper conda environment:
-
-```
-conda create -n rad_haplotyper_env rad_haplotyper
-```
-
-Activate the dDocent environment:
-
-```
-source activate rad_haplotyper_env
-```
-
-And that's it!
-
-### Running the program
-
-Assumptions about the data:
->>>>>>> 9d9e7538
 
 **High quality SNP genotypes**: The program tends to work best when the SNP data to be haplotyped have been carefully filtered for quality score, etc. prior to running. This is because successful haplotyping relies on observing SNPs from all sites listed at a locus in the VCF file. A single low-quality SNP that would otherwise have been removed from the data can cause an entire locus to fail.
 
